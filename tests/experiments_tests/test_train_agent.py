--- conflicted
+++ resolved
@@ -93,87 +93,45 @@
             # step starts with 1
             self.assertEqual(args[2], i + 1)
 
-<<<<<<< HEAD
-    def test_with_evaluation_hooks(self):
+    def test_unsupported_evaluation_hook(self):
+        class UnsupportedEvaluationHook(
+            pfrl.experiments.evaluation_hooks.EvaluationHook
+        ):
+            support_train_agent = False
+            support_train_agent_batch = True
+            support_train_agent_async = True
 
-        outdir = tempfile.mkdtemp()
+            def __call__(
+                self,
+                env,
+                agent,
+                evaluator,
+                step,
+                eval_stats,
+                agent_stats,
+                env_stats,
+            ):
+                pass
 
-        agent = mock.Mock()
-        env = mock.Mock()
-        # Reaches the terminal state after five actions
-        env.reset.side_effect = [("state", 0)]
-        env.step.side_effect = [
-            (("state", 1), 0, False, {}),
-            (("state", 2), 0, False, {}),
-            (("state", 3), -0.5, False, {}),
-            (("state", 4), 0, False, {}),
-            (("state", 5), 1, True, {}),
-        ]
-        hook = mock.Mock()
+        unsupported_evaluation_hook = UnsupportedEvaluationHook()
 
-        n_resets = 1
-        dummy_stats = [
-            ("average_q", 3.14),
-            ("average_loss", 2.7),
-            ("cumulative_steps", 42),
-            ("n_updates", 8),
-            ("rlen", 1),
-        ]
-        # `agent.get_statistics` is called:
-        #   - when an episode ends
-        #   - when evaluation happens
-        # Here, `n_resets` episodes end and 1 evaluation happens.
-        agent.get_statistics.side_effect = [dummy_stats] * (n_resets + 1)
+        with pytest.raises(ValueError) as exception:
+            pfrl.experiments.train_agent_with_evaluation(
+                agent=mock.Mock(),
+                env=mock.Mock(),
+                steps=1,
+                eval_n_steps=1,
+                eval_n_episodes=None,
+                eval_interval=1,
+                outdir=mock.Mock(),
+                evaluation_hooks=[unsupported_evaluation_hook],
+            )
 
-        evaluator = mock.Mock()
-        # evaluator.evaluate_if_necessary is invoked after episode ends
-        # (when evaluator is not None for train_agent)
-        dummy_eval_score = 42
-        evaluator.evaluate_if_necessary.return_value = dummy_eval_score
-
-        evaluation_hook = mock.Mock()
-
-        eval_stats_history = pfrl.experiments.train_agent(
-            agent=agent,
-            env=env,
-            steps=5,
-            outdir=outdir,
-            step_hooks=[hook],
-            evaluator=evaluator,
-            evaluation_hooks=[evaluation_hook],
+        assert str(
+            exception.value
+        ) == "{} does not support train_agent_with_evaluation().".format(
+            unsupported_evaluation_hook
         )
-
-        expected = [
-            dict(**dict(dummy_stats), eval_score=dummy_eval_score)
-            for _ in range(n_resets)
-        ]
-        self.assertListEqual(eval_stats_history, expected)
-
-        self.assertEqual(agent.act.call_count, 5)
-        self.assertEqual(agent.observe.call_count, 5)
-        # done=True at state 5
-        self.assertTrue(agent.observe.call_args_list[4][0][2])
-
-        self.assertEqual(env.reset.call_count, 1)
-        self.assertEqual(env.step.call_count, 5)
-
-        self.assertEqual(hook.call_count, 5)
-        # each hook receives (env, agent, step)
-        for i, call in enumerate(hook.call_args_list):
-            args, kwargs = call
-            self.assertEqual(args[0], env)
-            self.assertEqual(args[1], agent)
-            # step starts with 1
-            self.assertEqual(args[2], i + 1)
-
-        # evaluation_hook receives (env, agent, evaluator, t, eval_score)
-        self.assertEqual(evaluation_hook.call_count, n_resets)
-        args = evaluation_hook.call_args[0]
-        self.assertIs(args[0], env)
-        self.assertIs(args[1], agent)
-        self.assertIs(args[2], evaluator)
-        self.assertIs(args[3], 5)
-        self.assertIs(args[4], 42)
 
 
 @pytest.mark.parametrize("eval_during_episode", [False, True])
@@ -218,45 +176,4 @@
         assert first_kwargs["t"] == 3
         assert first_kwargs["episodes"] == 1
         assert second_kwargs["t"] == 5
-        assert second_kwargs["episodes"] == 2
-=======
-    def test_unsupported_evaluation_hook(self):
-        class UnsupportedEvaluationHook(
-            pfrl.experiments.evaluation_hooks.EvaluationHook
-        ):
-            support_train_agent = False
-            support_train_agent_batch = True
-            support_train_agent_async = True
-
-            def __call__(
-                self,
-                env,
-                agent,
-                evaluator,
-                step,
-                eval_stats,
-                agent_stats,
-                env_stats,
-            ):
-                pass
-
-        unsupported_evaluation_hook = UnsupportedEvaluationHook()
-
-        with pytest.raises(ValueError) as exception:
-            pfrl.experiments.train_agent_with_evaluation(
-                agent=mock.Mock(),
-                env=mock.Mock(),
-                steps=1,
-                eval_n_steps=1,
-                eval_n_episodes=None,
-                eval_interval=1,
-                outdir=mock.Mock(),
-                evaluation_hooks=[unsupported_evaluation_hook],
-            )
-
-        assert str(
-            exception.value
-        ) == "{} does not support train_agent_with_evaluation().".format(
-            unsupported_evaluation_hook
-        )
->>>>>>> 284ed1f4
+        assert second_kwargs["episodes"] == 2